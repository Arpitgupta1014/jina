"""Module for wrapping Jina Hub API calls."""

import argparse
import hashlib
import json
import os
import random
from pathlib import Path
from typing import Optional, Dict
from urllib.parse import urlencode

from . import HubExecutor
from .helper import (
    archive_package,
    download_with_resume,
    parse_hub_uri,
    get_hubble_url,
    upload_file,
    disk_cache_offline,
)
from .helper import install_requirements
from .hubapi import install_local, resolve_local, load_secret, dump_secret, get_lockfile
from .. import __resources_path__
from ..helper import get_full_version, ArgNamespace
from ..importer import ImportExtensions
from ..logging.logger import JinaLogger
from ..parsers.hubble import set_hub_parser

_cache_file = Path.home().joinpath('.jina', 'disk_cache.db')


class HubIO:
    """:class:`HubIO` provides the way to interact with Jina Hub registry.
    You can use it with CLI to package a directory into a Jina Hub and publish it to the world.
    Examples:
        - :command:`jina hub push my_executor/` to push the executor package to Jina Hub
        - :command:`jina hub pull UUID8` to download the executor identified by UUID8

    To create a :class:`HubIO` object, simply:

        .. highlight:: python
        .. code-block:: python
            hubio = HubIO(args)

    :param args: arguments
    """

    def __init__(self, args: Optional[argparse.Namespace] = None, **kwargs):
        if args and isinstance(args, argparse.Namespace):
            self.args = args
        else:
            self.args = ArgNamespace.kwargs2namespace(kwargs, set_hub_parser())
        self.logger = JinaLogger(self.__class__.__name__, **vars(args))

        with ImportExtensions(required=True):
            import rich
            import cryptography
            import filelock

            assert rich  #: prevent pycharm auto remove the above line
            assert cryptography
            assert filelock

    def _load_docker_client(self):
        with ImportExtensions(required=True):
            import docker
            from docker import DockerClient

            self._client: DockerClient = docker.from_env()

    @staticmethod
    def _get_request_header() -> Dict:
        """Return the header of request.

        :return: request header
        """
        metas, envs = get_full_version()

        header = {
            **{f'jinameta-{k}': str(v) for k, v in metas.items()},
            **envs,
        }
        return header

    def new(self) -> None:
        """Create a new executor folder interactively."""

        from rich import print, box
        from rich.prompt import Prompt, Confirm
        from rich.panel import Panel
        from rich.table import Table
        from rich.console import Console
        from rich.progress import track
        from rich.syntax import Syntax

        console = Console()

        print(
            Panel.fit(
                '''
[bold green]Executor[/bold green] is how Jina processes [bold]Document[/bold]. 

This guide helps you to create your own Executor in 30 seconds.''',
                title='Create New Executor',
            )
        )

        exec_name = Prompt.ask(
            ':grey_question: What is the [bold]name[/bold] of your executor?\n'
            '[dim]CamelCase is required[/dim]',
            default=f'MyExecutor{random.randint(0, 100)}',
        )

        exec_path = Prompt.ask(
            ':grey_question: [bold]Which folder[/bold] to store your executor?',
            default=os.path.join(os.getcwd(), exec_name),
        )

        exec_description = '{{}}'
        exec_keywords = '{{}}'
        exec_author = '{{}}'
        exec_url = '{{}}'

        is_dockerfile = False

        if Confirm.ask(
            '[green]That\'s all we need to create an Executor![/green]\n'
            ':grey_question: Or do you want to proceed to advanced configuration',
            default=False,
        ):
            exec_description = (
                Prompt.ask(
                    ':grey_question: Please give a [bold]short description[/bold] of your executor?\n'
                    f'[dim]Example: {exec_name} embeds images into 128-dim vectors using ResNet.[/dim]'
                )
                or exec_description
            )

            exec_author = (
                Prompt.ask(
                    ':grey_question: What is the [bold]author name[/bold]?\n'
                    f'[dim]Example: John Doe[/dim]'
                )
                or exec_author
            )

            exec_keywords = (
                Prompt.ask(
                    ':grey_question: Please give some [bold]keywords[/bold] to help people search your executor [dim](separated by space)[/dim]\n'
                    f'[dim]Example: image cv embedding encoding resnet[/dim]'
                )
                or exec_keywords
            )

            exec_url = (
                Prompt.ask(
                    ':grey_question: What is the [bold]URL[/bold] for documentation/reference/more info?\n'
                    f'[dim]Example: https://docs.jina.ai[/dim]'
                )
                or exec_url
            )

            print(
                Panel.fit(
                    '''
[bold]Dockerfile[/bold] describes how this executor will be built. It is useful when 
your executor has non-trivial dependencies or must be run under certain environment. 

- If the [bold]Dockerfile[/bold] is missing, Jina automatically generates one for you. 
- If you provide one, then Jina will respect the given [bold]Dockerfile[/bold].''',
                    title='[Optional] [bold]Dockerfile[/bold]',
                    width=80,
                )
            )

            is_dockerfile = Confirm.ask(
                ':grey_question: Do you need to write your own [bold]Dockerfile[/bold] instead of the auto-generated one?',
                default=False,
            )

            print('[green]That\'s all we need to create an Executor![/green]')

        def mustache_repl(srcs):
            for src in track(
                srcs, description=f'Creating {exec_name}...', total=len(srcs)
            ):
                with open(
                    os.path.join(__resources_path__, 'executor-template', src)
                ) as fp, open(os.path.join(exec_path, src), 'w') as fpw:
                    f = (
                        fp.read()
                        .replace('{{exec_name}}', exec_name)
                        .replace('{{exec_description}}', exec_description)
                        .replace('{{exec_keywords}}', exec_keywords)
                        .replace('{{exec_author}}', exec_author)
                        .replace('{{exec_url}}', exec_url)
                    )

                    f = [
                        v + '\n' for v in f.split('\n') if not ('{{' in v or '}}' in v)
                    ]
                    fpw.writelines(f)

        Path(exec_path).mkdir(parents=True, exist_ok=True)
        pkg_files = [
            'executor.py',
            'manifest.yml',
            'README.md',
            'requirements.txt',
            'config.yml',
        ]

        if is_dockerfile:
            pkg_files.append('Dockerfile')

        mustache_repl(pkg_files)

        table = Table(box=box.SIMPLE)
        table.add_column('Filename', style='cyan', no_wrap=True)
        table.add_column('Description', no_wrap=True)

        table.add_row('executor.py', 'The main logic file of the Executor.')
        table.add_row(
            'config.yml',
            'The YAML config file of the Executor. You can define [bold]__init__[/bold] arguments using [bold]with[/bold] keyword.',
        )
        table.add_row(
            '',
            Panel(
                Syntax(
                    f'''
jtype: {exec_name}
with:
    foo: 1
    bar: hello
py_modules:
    - executor.py
                ''',
                    'yaml',
                    theme='monokai',
                    line_numbers=True,
                    word_wrap=True,
                ),
                title='config.yml',
                width=50,
                expand=False,
            ),
        )
        table.add_row('README.md', 'The usage of the Executor.')
        table.add_row('requirements.txt', 'The Python dependencies of the Executor.')
        table.add_row(
            'manifest.yml',
            'The annotations of the Executor for getting better appealing on Jina Hub.',
        )

        field_table = Table(box=box.SIMPLE)
        field_table.add_column('Field', style='cyan', no_wrap=True)
        field_table.add_column('Description', no_wrap=True)
        field_table.add_row('name', 'Human-readable title of the Executor')
        field_table.add_row('alias', 'The unique identifier in Jina Hub')
        field_table.add_row('description', 'Human-readable description of the Executor')
        field_table.add_row('author', 'The author of the Executor')
        field_table.add_row('url', 'URL to find more information on the Executor')
        field_table.add_row('keywords', 'Keywords that help user find the Executor')

        table.add_row('', field_table)

        if is_dockerfile:
            table.add_row(
                'Dockerfile',
                'The Dockerfile describes how this executor will be built.',
            )

        final_table = Table(box=None)

        final_table.add_row(
            'Congrats! You have successfully created an Executor! Here are the next steps:'
        )

        p0 = Panel(
            Syntax(
                f'cd {exec_path}\nls',
                'console',
                theme='monokai',
                line_numbers=True,
                word_wrap=True,
            ),
            title='1. Checkout the Generated Executor',
            width=120,
            expand=False,
        )

        p1 = Panel(
            table,
            title='2. Understand Folder Structure',
            width=120,
            expand=False,
        )

        p2 = Panel(
            Syntax(
                f'jina hub push {exec_path}',
                'console',
                theme='monokai',
                line_numbers=True,
                word_wrap=True,
            ),
            title='3. Share it to Jina Hub',
            width=120,
            expand=False,
        )

        final_table.add_row(p0)
        final_table.add_row(p1)
        final_table.add_row(p2)

        p = Panel(
            final_table,
            title=':tada: Next Steps',
            width=130,
            expand=False,
        )
        console.print(p)

    def push(self) -> None:
        """Push the executor pacakge to Jina Hub."""

        from rich.console import Console

        console = Console()
        with console.status(f'Pushing `{self.args.path}`...') as st:
            req_header = self._get_request_header()
            try:
                st.update(f'Packaging {self.args.path}...')
                md5_hash = hashlib.md5()
                bytesio = archive_package(Path(self.args.path))
                content = bytesio.getvalue()
                md5_hash.update(content)
                md5_digest = md5_hash.hexdigest()

                # upload the archived package
                form_data = {
                    'public': 'True' if getattr(self.args, 'public', None) else 'False',
                    'private': 'True'
                    if getattr(self.args, 'private', None)
                    else 'False',
                    'md5sum': md5_digest,
                }
                uuid8, secret = load_secret(Path(self.args.path))
                if self.args.force or uuid8:
                    form_data['force'] = self.args.force or uuid8
                if self.args.secret or secret:
                    form_data['secret'] = self.args.secret or secret

                method = 'put' if ('force' in form_data) else 'post'

                st.update(f'Connecting Hubble...')
                hubble_url = get_hubble_url()
                # upload the archived executor to Jina Hub

                st.update(f'Uploading...')
                resp = upload_file(
                    hubble_url,
                    'filename',
                    content,
                    dict_data=form_data,
                    headers=req_header,
                    stream=True,
                    method=method,
                )

                result = None
                for stream_line in resp.iter_lines():
                    stream_msg = json.loads(stream_line)
                    if 'stream' in stream_msg:
                        st.update(stream_msg['stream'])
                    elif 'result' in stream_msg:
                        result = stream_msg['result']
                        break

                if result is None:
                    raise Exception('Unknown Error')
                elif not result.get('data', None):
                    raise Exception(result.get('message', 'Unknown Error'))
                elif 200 <= result['statusCode'] < 300:
                    new_uuid8, new_secret = self._prettyprint_result(console, result)
                    if new_uuid8 != uuid8 or new_secret != secret:
                        dump_secret(Path(self.args.path), new_uuid8, new_secret)
                elif result['message']:
                    raise Exception(result['message'])
                elif resp.text:
                    # NOTE: sometimes resp.text returns empty
                    raise Exception(resp.text)
                else:
                    resp.raise_for_status()

            except Exception as e:  # IO related errors
                self.logger.error(
                    f'Error while pushing session_id={req_header["jinameta-session-id"]}: '
                    f'\n{e!r}'
                )
                raise e

    def _prettyprint_result(self, console, result):
        # TODO: only support single executor now

        from rich.table import Table
        from rich import box

        data = result.get('data', None)
        image = data['executors'][0]
        uuid8 = image['id']
        secret = image['secret']
        visibility = image['visibility']

        table = Table(box=box.SIMPLE)
        table.add_column('Key', no_wrap=True)
        table.add_column('Value', style='cyan', no_wrap=True)
        table.add_row(':key: ID', uuid8)
        if 'alias' in image:
            table.add_row(':name_badge: Alias', image['alias'])
        table.add_row(':lock: Secret', secret)
        table.add_row(
            '',
            ':point_up:️ [bold red]Please keep this token in a safe place!',
        )
        table.add_row(':eyes: Visibility', visibility)
        table.add_row(':whale: DockerHub', f'https://hub.docker.com/r/jinahub/{uuid8}/')
        console.print(table)

        presented_id = image.get('alias', uuid8)
        usage = (
            f'{presented_id}' if visibility == 'public' else f'{presented_id}:{secret}'
        )

        if not self.args.no_usage:
            self._get_prettyprint_usage(console, usage)

        return uuid8, secret

    def _get_prettyprint_usage(self, console, usage):
        from rich.panel import Panel
        from rich.syntax import Syntax

        flow_plain = f'''from jina import Flow

f = Flow().add(uses='jinahub://{usage}')

with f:
    ...'''

        flow_docker = f'''from jina import Flow

f = Flow().add(uses='jinahub+docker://{usage}')

with f:
    ...'''

        cli_plain = f'jina executor --uses jinahub://{usage}'

        cli_docker = f'jina executor --uses jinahub+docker://{usage}'

        p1 = Panel(
            Syntax(
                flow_plain, 'python', theme='monokai', line_numbers=True, word_wrap=True
            ),
            title='Flow usage',
            width=80,
            expand=False,
        )
        p2 = Panel(
            Syntax(
                flow_docker,
                'python',
                theme='monokai',
                line_numbers=True,
                word_wrap=True,
            ),
            title='Flow usage via Docker',
            width=80,
            expand=False,
        )

        p3 = Panel(
            Syntax(
                cli_plain, 'console', theme='monokai', line_numbers=True, word_wrap=True
            ),
            title='CLI usage',
            width=80,
            expand=False,
        )
        p4 = Panel(
            Syntax(
                cli_docker,
                'console',
                theme='monokai',
                line_numbers=True,
                word_wrap=True,
            ),
            title='CLI usage via Docker',
            width=80,
            expand=False,
        )

        console.print(p1, p2, p3, p4)

    @staticmethod
<<<<<<< HEAD
    def fetch_meta(
=======
    @disk_cache_offline(cache_file=str(_cache_file))
    def _fetch_meta(
>>>>>>> ed3ff21e
        name: str,
        tag: Optional[str] = None,
        secret: Optional[str] = None,
    ) -> HubExecutor:
        """Fetch the executor meta info from Jina Hub.
        :param name: the UUID/Alias of the executor
        :param tag: the version tag of the executor
        :param secret: the access secret of the executor
        :return: meta of executor
        """

        with ImportExtensions(required=True):
            import requests

        pull_url = get_hubble_url() + f'/{name}/?'
        path_params = {}
        if secret:
            path_params['secret'] = secret
        if tag:
            path_params['tag'] = tag
        if path_params:
            pull_url += urlencode(path_params)

        resp = requests.get(pull_url, headers=HubIO._get_request_header())
        if resp.status_code != 200:
            if resp.text:
                raise Exception(resp.text)
            resp.raise_for_status()

        resp = resp.json()

        return HubExecutor(
            uuid=resp['id'],
            alias=resp.get('alias', None),
            sn=resp.get('sn', None),
            tag=resp['tag'],
            visibility=resp['visibility'],
            image_name=resp['image'],
            archive_url=resp['package']['download'],
            md5sum=resp['package']['md5'],
        )

    def pull(self) -> str:
        """Pull the executor package from Jina Hub.

        :return: the `uses` string
        """
        from rich.console import Console

        with ImportExtensions(required=True):
            import docker

        console = Console()
        cached_zip_file = None
        usage = None

        with console.status(f'Pulling {self.args.uri}...') as st:
            try:
                scheme, name, tag, secret = parse_hub_uri(self.args.uri)

<<<<<<< HEAD
                st.update('Fetching meta data...')
                executor = HubIO.fetch_meta(name, tag=tag, secret=secret)
=======
                st.update(f'Fetching meta data of {name}...')
                executor = HubIO._fetch_meta(name, tag=tag, secret=secret)
>>>>>>> ed3ff21e
                usage = (
                    f'{executor.uuid}'
                    if executor.visibility == 'public'
                    else f'{executor.uuid}:{secret}'
                )

                if scheme == 'jinahub+docker':
                    self._load_docker_client()
                    st.update(f'Pulling {executor.image_name}...')
                    try:
                        self._client.images.pull(executor.image_name)
                    except docker.errors.APIError as api_exc:
                        try:
                            self._client.images.get(executor.image_name)
                        except docker.errors.ImageNotFound:
                            raise api_exc

                    return f'docker://{executor.image_name}'
                elif scheme == 'jinahub':
                    import filelock

                    with filelock.FileLock(get_lockfile(), timeout=-1):
                        try:
                            pkg_path, pkg_dist_path = resolve_local(executor)
                            # check serial number to upgrade
                            sn_file_path = pkg_dist_path / f'PKG-SN-{executor.sn or 0}'
                            if not sn_file_path.exists() and any(
                                True for _ in pkg_dist_path.glob('PKG-SN-*')
                            ):
                                raise FileNotFoundError(
                                    f'{pkg_path} need to be upgraded'
                                )
                            if self.args.install_requirements:
                                requirements_file = pkg_dist_path / 'requirements.txt'
                                if requirements_file.exists():
                                    install_requirements(requirements_file)
                            return f'{pkg_path / "config.yml"}'
                        except FileNotFoundError:
                            pass  # have not been downloaded yet, download for the first time
                        # download the package
                        cache_dir = Path(
                            os.environ.get(
                                'JINA_HUB_CACHE_DIR',
                                Path.home().joinpath('.cache', 'jina'),
                            )
                        )
                        cache_dir.mkdir(parents=True, exist_ok=True)

                        st.update(f'Downloading {name}...')
                        cached_zip_file = download_with_resume(
                            executor.archive_url,
                            cache_dir,
                            f'{executor.uuid}-{executor.md5sum}.zip',
                            md5sum=executor.md5sum,
                        )

                        st.update(f'Unpacking {name}...')
                        install_local(
                            cached_zip_file,
                            executor,
                            install_deps=self.args.install_requirements,
                        )

                        pkg_path, _ = resolve_local(executor)
                        return f'{pkg_path / "config.yml"}'
                else:
                    raise ValueError(f'{self.args.uri} is not a valid scheme')
            except Exception as e:
                self.logger.error(f'Error while pulling {self.args.uri}: \n{e!r}')
                raise e
            finally:
                # delete downloaded zip package if existed
                if cached_zip_file is not None:
                    cached_zip_file.unlink()

                if not self.args.no_usage and usage:
                    self._get_prettyprint_usage(console, usage)<|MERGE_RESOLUTION|>--- conflicted
+++ resolved
@@ -505,12 +505,8 @@
         console.print(p1, p2, p3, p4)
 
     @staticmethod
-<<<<<<< HEAD
+    @disk_cache_offline(cache_file=str(_cache_file))
     def fetch_meta(
-=======
-    @disk_cache_offline(cache_file=str(_cache_file))
-    def _fetch_meta(
->>>>>>> ed3ff21e
         name: str,
         tag: Optional[str] = None,
         secret: Optional[str] = None,
@@ -571,13 +567,8 @@
             try:
                 scheme, name, tag, secret = parse_hub_uri(self.args.uri)
 
-<<<<<<< HEAD
-                st.update('Fetching meta data...')
+                st.update(f'Fetching meta data of {name}...')
                 executor = HubIO.fetch_meta(name, tag=tag, secret=secret)
-=======
-                st.update(f'Fetching meta data of {name}...')
-                executor = HubIO._fetch_meta(name, tag=tag, secret=secret)
->>>>>>> ed3ff21e
                 usage = (
                     f'{executor.uuid}'
                     if executor.visibility == 'public'
