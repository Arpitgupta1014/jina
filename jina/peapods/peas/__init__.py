import argparse
import multiprocessing
import os
import threading
import time
from typing import Any, Tuple, Union, Dict, Optional

from ...jaml import JAML
from .helper import _get_event, ConditionalEvent
from ... import __stop_msg__, __ready_msg__, __default_host__
from ...enums import PeaRoleType, RuntimeBackendType, SocketType
from ...excepts import RuntimeFailToStart, RuntimeRunForeverEarlyError
from ...helper import typename
from ...logging.logger import JinaLogger

__all__ = ['BasePea']


def run(
    args: 'argparse.Namespace',
    name: str,
    runtime_cls,
    envs: Dict[str, str],
    is_started: Union['multiprocessing.Event', 'threading.Event'],
    is_shutdown: Union['multiprocessing.Event', 'threading.Event'],
    is_ready: Union['multiprocessing.Event', 'threading.Event'],
    cancel_event: Union['multiprocessing.Event', 'threading.Event'],
    jaml_classes: Optional[Dict] = None,
):
    """Method representing the :class:`BaseRuntime` activity.

    This method is the target for the Pea's `thread` or `process`

    .. note::
        :meth:`run` is running in subprocess/thread, the exception can not be propagated to the main process.
        Hence, please do not raise any exception here.

    .. note::
        Please note that env variables are process-specific. Subprocess inherits envs from
        the main process. But Subprocess's envs do NOT affect the main process. It does NOT
        mess up user local system envs.

    .. warning::
        If you are using ``thread`` as backend, envs setting will likely be overidden by others

    .. note::
        `jaml_classes` contains all the :class:`JAMLCompatible` classes registered in the main process.
        When using `spawn` as the multiprocessing start method, passing this argument to `run` method re-imports
        & re-registers all `JAMLCompatible` classes.

    :param args: namespace args from the Pea
    :param name: name of the Pea to have proper logging
    :param runtime_cls: the runtime class to instantiate
    :param envs: a dictionary of environment variables to be set in the new Process
    :param is_started: concurrency event to communicate runtime is properly started. Used for better logging
    :param is_shutdown: concurrency event to communicate runtime is terminated
    :param is_ready: concurrency event to communicate runtime is ready to receive messages
    :param cancel_event: concurrency event to receive cancelling signal from the Pea. Needed by some runtimes
    :param jaml_classes: all the `JAMLCompatible` classes imported in main process
    """
    logger = JinaLogger(name, **vars(args))

    def _unset_envs():
        if envs and args.runtime_backend != RuntimeBackendType.THREAD:
            for k in envs.keys():
                os.environ.pop(k, None)

    def _set_envs():
        if args.env:
            if args.runtime_backend == RuntimeBackendType.THREAD:
                logger.warning(
                    'environment variables should not be set when runtime="thread".'
                )
            else:
                os.environ.update({k: str(v) for k, v in envs.items()})

    try:
        _set_envs()
        runtime = runtime_cls(
            args=args,
            cancel_event=cancel_event,
        )
    except Exception as ex:
        logger.error(
            f'{ex!r} during {runtime_cls!r} initialization'
            + f'\n add "--quiet-error" to suppress the exception details'
            if not args.quiet_error
            else '',
            exc_info=not args.quiet_error,
        )
    else:
        is_started.set()
        with runtime:
            is_ready.set()
            runtime.run_forever()
    finally:
        _unset_envs()
        is_shutdown.set()


class BasePea:
    """
    :class:`BasePea` is a thread/process- container of :class:`BaseRuntime`. It leverages :class:`threading.Thread`
    or :class:`multiprocessing.Process` to manage the lifecycle of a :class:`BaseRuntime` object in a robust way.

    A :class:`BasePea` must be equipped with a proper :class:`Runtime` class to work.
    """

    def __init__(self, args: 'argparse.Namespace'):
        super().__init__()  #: required here to call process/thread __init__
        self.args = args
        # BACKWARDS COMPATIBILITY
        self.args.pea_id = self.args.shard_id
        self.args.parallel = self.args.shards
        self.name = self.args.name or self.__class__.__name__

        self.logger = JinaLogger(self.name, **vars(self.args))

        if self.args.runtime_backend == RuntimeBackendType.THREAD:
            self.logger.warning(
                f' Using Thread as runtime backend is not recommended for production purposes. It is '
                f'just supposed to be used for easier debugging. Besides the performance considerations, it is'
                f'specially dangerous to mix `Executors` running in different types of `RuntimeBackends`.'
            )

        self._envs = {'JINA_POD_NAME': self.name, 'JINA_LOG_ID': self.args.identity}
        if self.args.quiet:
            self._envs['JINA_LOG_CONFIG'] = 'QUIET'
        if self.args.env:
            self._envs.update(self.args.env)

        # arguments needed to create `runtime` and communicate with it in the `run` in the stack of the new process
        # or thread. Control address from Zmqlet has some randomness and therefore we need to make sure Pea knows
        # control address of runtime
        self.runtime_cls = self._get_runtime_cls()
        self._timeout_ctrl = self.args.timeout_ctrl
        self._set_ctrl_adrr()
        test_worker = {
            RuntimeBackendType.THREAD: threading.Thread,
            RuntimeBackendType.PROCESS: multiprocessing.Process,
        }.get(getattr(args, 'runtime_backend', RuntimeBackendType.THREAD))()
        self.is_ready = _get_event(test_worker)
        self.is_shutdown = _get_event(test_worker)
        self.cancel_event = _get_event(test_worker)
        self.is_started = _get_event(test_worker)
        self.ready_or_shutdown = ConditionalEvent(
            getattr(args, 'runtime_backend', RuntimeBackendType.THREAD),
            events_list=[self.is_ready, self.is_shutdown],
        )
        self.worker = {
            RuntimeBackendType.THREAD: threading.Thread,
            RuntimeBackendType.PROCESS: multiprocessing.Process,
        }.get(getattr(args, 'runtime_backend', RuntimeBackendType.THREAD))(
            target=run,
            kwargs={
                'args': args,
                'name': self.name,
                'envs': self._envs,
                'is_started': self.is_started,
                'is_shutdown': self.is_shutdown,
                'is_ready': self.is_ready,
                'cancel_event': self.cancel_event,
                'runtime_cls': self.runtime_cls,
                'jaml_classes': JAML.registered_classes(),
            },
        )
        self.daemon = self.args.daemon  #: required here to set process/thread daemon

    def _set_ctrl_adrr(self):
        """Sets control address for different runtimes"""
        self.runtime_ctrl_address = self.runtime_cls.get_control_address(
            host=self.args.host,
            port=self.args.port_ctrl,
            docker_kwargs=getattr(self.args, 'docker_kwargs', None),
        )

        if not self.runtime_ctrl_address:
            self.runtime_ctrl_address = f'{self.args.host}:{self.args.port_in}'

    def start(self):
        """Start the Pea.
        This method calls :meth:`start` in :class:`threading.Thread` or :class:`multiprocesssing.Process`.
        .. #noqa: DAR201
        """
        self.worker.start()
        if not self.args.noblock_on_start:
            self.wait_start_success()
        return self

    def join(self, *args, **kwargs):
        """Joins the Pea.
        This method calls :meth:`join` in :class:`threading.Thread` or :class:`multiprocesssing.Process`.

        :param args: extra positional arguments to pass to join
        :param kwargs: extra keyword arguments to pass to join
        """
        self.worker.join(*args, **kwargs)

    def terminate(self):
        """Terminate the Pea.
        This method calls :meth:`terminate` in :class:`threading.Thread` or :class:`multiprocesssing.Process`.
        """
        if hasattr(self.worker, 'terminate'):
            self.worker.terminate()

    def _retry_control_message(self, command: str, num_retry: int = 3):
        from ..zmq import send_ctrl_message

        for retry in range(1, num_retry + 1):
            self.logger.debug(f'Sending {command} command for the {retry}th time')
            try:
                send_ctrl_message(
                    self.runtime_ctrl_address,
                    command,
                    timeout=self._timeout_ctrl,
                    raise_exception=True,
                )
                break
            except Exception as ex:
                self.logger.warning(f'{ex!r}')
                if retry == num_retry:
                    raise ex

    def activate_runtime(self):
        """ Send activate control message. """
        self.runtime_cls.activate(
            logger=self.logger,
            socket_in_type=self.args.socket_in,
            control_address=self.runtime_ctrl_address,
            timeout_ctrl=self._timeout_ctrl,
        )

    def _cancel_runtime(self, skip_deactivate: bool = False):
        """
        Send terminate control message.

        :param skip_deactivate: Mark that the DEACTIVATE signal may be missed if set to True
        """
        # needs to handle properly wether skip_deactivate should happen or not
        self.runtime_cls.cancel(
            cancel_event=self.cancel_event,
            logger=self.logger,
            socket_in_type=self.args.socket_in,
            control_address=self.runtime_ctrl_address,
            timeout_ctrl=self._timeout_ctrl,
            skip_deactivate=skip_deactivate,
            process=self.worker,
            container_name=f'{self.name}/ContainerRuntime',
        )

    def _wait_for_ready_or_shutdown(self, timeout: Optional[float]):
        """
        Waits for the process to be ready or to know it has failed.

        :param timeout: The time to wait before readiness or failure is determined
            .. # noqa: DAR201
        """
        return self.runtime_cls.wait_for_ready_or_shutdown(
            timeout=timeout,
            ready_or_shutdown_event=self.ready_or_shutdown.event,
            ctrl_address=self.runtime_ctrl_address,
            timeout_ctrl=self._timeout_ctrl,
            shutdown_event=self.is_shutdown,
        )

    def _fail_start_timeout(self, timeout):
        """
        Closes the Pea and raises a TimeoutError with the corresponding warning messages

        :param timeout: The time to wait before readiness or failure is determined
            .. # noqa: DAR201
        """
        _timeout = timeout or -1
        self.logger.warning(
            f'{self.runtime_cls!r} timeout after waiting for {self.args.timeout_ready}ms, '
            f'if your executor takes time to load, you may increase --timeout-ready'
        )
        self.close()
        raise TimeoutError(
            f'{typename(self)}:{self.name} can not be initialized after {_timeout * 1e3}ms'
        )

    def _check_failed_to_start(self):
        """
        Raises a corresponding exception if failed to start
        """
        if self.is_shutdown.is_set():
            # return too early and the shutdown is set, means something fails!!
            if not self.is_started.is_set():
                raise RuntimeFailToStart
            else:
                raise RuntimeRunForeverEarlyError

    def wait_start_success(self):
        """Block until all peas starts successfully.

        If not success, it will raise an error hoping the outer function to catch it
        """
        _timeout = self.args.timeout_ready
        if _timeout <= 0:
            _timeout = None
        else:
            _timeout /= 1e3

        if self._wait_for_ready_or_shutdown(_timeout):
            self._check_failed_to_start()
            self.logger.debug(__ready_msg__)
        else:
            self._fail_start_timeout(_timeout)

    async def async_wait_start_success(self):
        """Block until all peas starts successfully.

        If not success, it will raise an error hoping the outer function to catch it
        """
        import asyncio

        _timeout = self.args.timeout_ready
        if _timeout <= 0:
            _timeout = None
        else:
            _timeout /= 1e3

        timeout_ns = 1e9 * _timeout if _timeout else None
        now = time.time_ns()
        while timeout_ns is None or time.time_ns() - now < timeout_ns:

            if self.ready_or_shutdown.event.is_set():
                self._check_failed_to_start()
                self.logger.debug(__ready_msg__)
                return
            else:
                await asyncio.sleep(0.1)

        self._fail_start_timeout(_timeout)

    @property
    def _is_dealer(self):
        """Return true if this `Pea` must act as a Dealer responding to a Router
        .. # noqa: DAR201
        """
        return self.args.socket_in == SocketType.DEALER_CONNECT

    def close(self) -> None:
        """Close the Pea

        This method makes sure that the `Process/thread` is properly finished and its resources properly released
        """
        # if that 1s is not enough, it means the process/thread is still in forever loop, cancel it
        self.logger.debug('waiting for ready or shutdown signal from runtime')
<<<<<<< HEAD
        self._cancel_runtime()
=======
        if self.is_ready.is_set() and not self.is_shutdown.is_set():
            try:
                self._cancel_runtime()
                if not self.is_shutdown.wait(timeout=self._timeout_ctrl):
                    self.terminate()
                    time.sleep(0.1)
                    raise Exception(
                        f'Shutdown signal was not received for {self._timeout_ctrl}'
                    )
            except Exception as ex:
                self.logger.error(
                    f'{ex!r} during {self.close!r}'
                    + f'\n add "--quiet-error" to suppress the exception details'
                    if not self.args.quiet_error
                    else '',
                    exc_info=not self.args.quiet_error,
                )
                self.terminate()

            # if it is not daemon, block until the process/thread finish work
            if not self.args.daemon:
                self.join()
        elif self.is_shutdown.is_set():
            # here shutdown has been set already, therefore `run` will gracefully finish
            pass
        else:
            # sometimes, we arrive to the close logic before the `is_ready` is even set.
            # Observed with `gateway` when Pods fail to start
            self.logger.warning(
                'Pea is being closed before being ready. Most likely some other Pea in the Flow or Pod '
                'failed to start'
            )
            _timeout = self.args.timeout_ready
            if _timeout <= 0:
                _timeout = None
            else:
                _timeout /= 1e3
            self.logger.debug('waiting for ready or shutdown signal from runtime')
            if self._wait_for_ready_or_shutdown(_timeout):
                if not self.is_shutdown.is_set():
                    self._cancel_runtime(skip_deactivate=True)
                    if not self.is_shutdown.wait(timeout=self._timeout_ctrl):
                        self.terminate()
                        time.sleep(0.1)
                        raise Exception(
                            f'Shutdown signal was not received for {self._timeout_ctrl}'
                        )
            else:
                self.logger.warning(
                    'Terminating process after waiting for readiness signal for graceful shutdown'
                )
                # Just last resource, terminate it
                self.terminate()
                time.sleep(0.1)
>>>>>>> 86a6b987
        self.logger.debug(__stop_msg__)
        self.logger.close()

    def __enter__(self):
        return self.start()

    def __exit__(self, exc_type, exc_val, exc_tb):
        self.close()

    def _get_runtime_cls(self) -> Tuple[Any, bool]:
        from .helper import update_runtime_cls
        from ..runtimes import get_runtime

        update_runtime_cls(self.args)
        return get_runtime(self.args.runtime_cls)

    @property
    def role(self) -> 'PeaRoleType':
        """Get the role of this pea in a pod


        .. #noqa: DAR201"""
        return self.args.pea_role

    @property
    def _is_inner_pea(self) -> bool:
        """Determine whether this is a inner pea or a head/tail


        .. #noqa: DAR201"""
        return self.role is PeaRoleType.SINGLETON or self.role is PeaRoleType.PARALLEL<|MERGE_RESOLUTION|>--- conflicted
+++ resolved
@@ -7,7 +7,7 @@
 
 from ...jaml import JAML
 from .helper import _get_event, ConditionalEvent
-from ... import __stop_msg__, __ready_msg__, __default_host__
+from ... import __stop_msg__, __ready_msg__
 from ...enums import PeaRoleType, RuntimeBackendType, SocketType
 from ...excepts import RuntimeFailToStart, RuntimeRunForeverEarlyError
 from ...helper import typename
@@ -245,7 +245,6 @@
             timeout_ctrl=self._timeout_ctrl,
             skip_deactivate=skip_deactivate,
             process=self.worker,
-            container_name=f'{self.name}/ContainerRuntime',
         )
 
     def _wait_for_ready_or_shutdown(self, timeout: Optional[float]):
@@ -348,64 +347,7 @@
         """
         # if that 1s is not enough, it means the process/thread is still in forever loop, cancel it
         self.logger.debug('waiting for ready or shutdown signal from runtime')
-<<<<<<< HEAD
         self._cancel_runtime()
-=======
-        if self.is_ready.is_set() and not self.is_shutdown.is_set():
-            try:
-                self._cancel_runtime()
-                if not self.is_shutdown.wait(timeout=self._timeout_ctrl):
-                    self.terminate()
-                    time.sleep(0.1)
-                    raise Exception(
-                        f'Shutdown signal was not received for {self._timeout_ctrl}'
-                    )
-            except Exception as ex:
-                self.logger.error(
-                    f'{ex!r} during {self.close!r}'
-                    + f'\n add "--quiet-error" to suppress the exception details'
-                    if not self.args.quiet_error
-                    else '',
-                    exc_info=not self.args.quiet_error,
-                )
-                self.terminate()
-
-            # if it is not daemon, block until the process/thread finish work
-            if not self.args.daemon:
-                self.join()
-        elif self.is_shutdown.is_set():
-            # here shutdown has been set already, therefore `run` will gracefully finish
-            pass
-        else:
-            # sometimes, we arrive to the close logic before the `is_ready` is even set.
-            # Observed with `gateway` when Pods fail to start
-            self.logger.warning(
-                'Pea is being closed before being ready. Most likely some other Pea in the Flow or Pod '
-                'failed to start'
-            )
-            _timeout = self.args.timeout_ready
-            if _timeout <= 0:
-                _timeout = None
-            else:
-                _timeout /= 1e3
-            self.logger.debug('waiting for ready or shutdown signal from runtime')
-            if self._wait_for_ready_or_shutdown(_timeout):
-                if not self.is_shutdown.is_set():
-                    self._cancel_runtime(skip_deactivate=True)
-                    if not self.is_shutdown.wait(timeout=self._timeout_ctrl):
-                        self.terminate()
-                        time.sleep(0.1)
-                        raise Exception(
-                            f'Shutdown signal was not received for {self._timeout_ctrl}'
-                        )
-            else:
-                self.logger.warning(
-                    'Terminating process after waiting for readiness signal for graceful shutdown'
-                )
-                # Just last resource, terminate it
-                self.terminate()
-                time.sleep(0.1)
->>>>>>> 86a6b987
         self.logger.debug(__stop_msg__)
         self.logger.close()
 
