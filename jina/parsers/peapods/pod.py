--- conflicted
+++ resolved
@@ -106,13 +106,10 @@
 
 
 def mixin_k8s_pod_parser(parser):
-<<<<<<< HEAD
-=======
     """Add mixin arguments required by :class:`K8sPod` into the given parser.
 
     :param parser: the parser instance to which we add arguments
     """
->>>>>>> ece2190a
     parser.add_argument(
         '--k8s-uses-init',
         type=str,
@@ -131,10 +128,7 @@
     )
     parser.add_argument(
         '--k8s-init-container-command',
-<<<<<<< HEAD
-=======
         type=str,
->>>>>>> ece2190a
         nargs='+',
         help='Arguments for the init container.'
         if _SHOW_ALL_ARGS
