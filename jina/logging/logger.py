__copyright__ = "Copyright (c) 2020 Jina AI Limited. All rights reserved."
__license__ = "Apache-2.0"

import logging
import logging.handlers
import os
import platform
import re
import sys

from typing import Optional
from pkg_resources import resource_filename

from . import formatter
from ..enums import LogVerbosity
from ..helper import yaml, complete_path


class NTLogger:
    def __init__(self, context: str, log_level: 'LogVerbosity'):
        """A compatible logger for Windows system, colors are all removed to keep compat.

        :param context: the name prefix of each log
        :param verbose: show debug level info
        """
        self.context = self._planify(context)
        self.log_level = log_level

    @staticmethod
    def _planify(msg):
        return re.sub(r'\u001b\[.*?[@-~]', '', msg)

    def info(self, msg: str, **kwargs):
        """log info-level message"""
        if self.log_level <= LogVerbosity.INFO:
            sys.stdout.write(f'I:{self.context}:{self._planify(msg)}')

    def critical(self, msg: str, **kwargs):
        """log critical-level message"""
        if self.log_level <= LogVerbosity.CRITICAL:
            sys.stdout.write(f'C:{self.context}:{self._planify(msg)}')

    def debug(self, msg: str, **kwargs):
        """log debug-level message"""
        if self.log_level <= LogVerbosity.DEBUG:
            sys.stdout.write(f'D:{self.context}:{self._planify(msg)}')

    def error(self, msg: str, **kwargs):
        """log error-level message"""
        if self.log_level <= LogVerbosity.ERROR:
            sys.stdout.write(f'E:{self.context}:{self._planify(msg)}')

    def warning(self, msg: str, **kwargs):
        """log warn-level message"""
        if self.log_level <= LogVerbosity.WARNING:
            sys.stdout.write(f'W:{self.context}:{self._planify(msg)}')

    def success(self, msg: str, **kwargs):
        """log success-level message"""
        if self.log_level <= LogVerbosity.SUCCESS:
            sys.stdout.write(f'W:{self.context}:{self._planify(msg)}')


class SysLogHandlerWrapper(logging.handlers.SysLogHandler):
    """ Override the priority_map :class:`SysLogHandler`

    .. warning::
        This messages at DEBUG and INFO are therefore not stored by ASL, (ASL = Apple System Log)
        which in turn means they can't be printed by syslog after the fact. You can confirm it via :command:`syslog` or
        :command:`tail -f /var/log/system.log`
    """
    priority_map = {
        'DEBUG': 'debug',
        'INFO': 'info',
        'WARNING': 'warning',
        'ERROR': 'error',
        'CRITICAL': 'critical',
        'SUCCESS': 'notice'
    }


class JinaLogger:
    supported = {'FileHandler', 'StreamHandler', 'SysLogHandler', 'FluentHandler'}

<<<<<<< HEAD
    def __init__(self, context: str, log_config: Optional[str] = None, group_id: Optional[str] = None, **kwargs):
=======
    def __init__(self, context: str, log_config: Optional[str] = None, **kwargs):
>>>>>>> c3634202
        from .. import __uptime__

        if not log_config:
            # when not exist check if there is some os environ
            log_config = os.getenv('JINA_LOG_CONFIG',
                                   resource_filename('jina', '/'.join(('resources', 'logging.default.yml'))))

        log_config = complete_path(log_config)

        # Remove all handlers associated with the root logger object.
        for handler in logging.root.handlers[:]:
            logging.root.removeHandler(handler)

        self.logger = logging.getLogger(context)
        self.logger.propagate = False

        context_vars = {'name': os.environ.get('JINA_POD_NAME', context),
                        'uptime': __uptime__,
                        'context': context}
        if group_id:
            context_vars['group_id'] = group_id
        self.add_handlers(log_config, **context_vars)

        # note logger.success isn't default there
        success_level = LogVerbosity.SUCCESS.value  # between WARNING and INFO
        logging.addLevelName(success_level, 'SUCCESS')
        setattr(self.logger, 'success', lambda message: self.logger.log(success_level, message))

        self.info = self.logger.info
        self.critical = self.logger.critical
        self.debug = self.logger.debug
        self.error = self.logger.error
        self.warning = self.logger.warning
        self.success = self.logger.success

    @property
    def handlers(self):
        return self.logger.handlers

    def __enter__(self):
        return self

    def __exit__(self, exc_type, exc_val, exc_tb):
        self.close()

    def close(self):
        for handler in self.logger.handlers:
            handler.close()

    def add_handlers(self, config_path: str = None, **kwargs):
        self.logger.handlers = []

        with open(config_path) as fp:
            config = yaml.load(fp)

        for h in config['handlers']:
            cfg = config['configs'].get(h, None)
            fmt = getattr(formatter, cfg.get('formatter', 'PlainFormatter'))

            if h not in self.supported or not cfg:
                raise ValueError(f'can not find configs for {h}, maybe it is not supported')

            handler = None
            if h == 'StreamHandler':
                handler = logging.StreamHandler(sys.stdout)
                handler.setFormatter(fmt(cfg['format'].format_map(kwargs)))
            elif h == 'SysLogHandler':
                if cfg['host'] and cfg['port']:
                    handler = SysLogHandlerWrapper(address=(cfg['host'], cfg['port']))
                else:
                    # a UNIX socket is used
                    if platform.system() == 'Darwin':
                        handler = SysLogHandlerWrapper(address='/var/run/syslog')
                    else:
                        handler = SysLogHandlerWrapper(address='/dev/log')
                if handler:
                    handler.ident = cfg.get('ident', '')
                    handler.setFormatter(fmt(cfg['format'].format_map(kwargs)))
                    
                try:
                    handler._connect_unixsocket(handler.address)
                except OSError:
                    handler = None
                    pass
            elif h == 'FileHandler':
                handler = logging.FileHandler(cfg['output'].format_map(kwargs), delay=True)
                handler.setFormatter(fmt(cfg['format'].format_map(kwargs)))
            elif h == 'FluentHandler':
                try:
                    from fluent import asynchandler as fluentasynchandler
                    from fluent.handler import FluentRecordFormatter

                    handler = fluentasynchandler.FluentHandler(cfg['tag'],
                                                               host=cfg['host'],
                                                               port=cfg['port'], queue_circular=True)

                    cfg['format'].update(kwargs)
                    fmt = FluentRecordFormatter(cfg['format'])
                    handler.setFormatter(fmt)
                except (ModuleNotFoundError, ImportError):
                    pass

            if handler:
                self.logger.addHandler(handler)

        verbose_level = LogVerbosity.from_string(config['level'])
        self.logger.setLevel(verbose_level.value)<|MERGE_RESOLUTION|>--- conflicted
+++ resolved
@@ -82,11 +82,15 @@
 class JinaLogger:
     supported = {'FileHandler', 'StreamHandler', 'SysLogHandler', 'FluentHandler'}
 
-<<<<<<< HEAD
     def __init__(self, context: str, log_config: Optional[str] = None, group_id: Optional[str] = None, **kwargs):
-=======
-    def __init__(self, context: str, log_config: Optional[str] = None, **kwargs):
->>>>>>> c3634202
+        """Build a logger for a context
+
+        :param context: The context identifier of the class, module or method
+        :param log_config: the configuration file for the logger
+        :param group_id: the id of the group the messages from this logger will belong, used by fluentd default configuration
+        to group logs by pod
+        :return: an executor object
+        """
         from .. import __uptime__
 
         if not log_config:
