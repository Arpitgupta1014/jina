import os

import pytest

from jina.docker.hubio import HubIO
from jina.helper import yaml
from jina.main.parser import set_hub_build_parser, set_hub_pushpull_parser

cur_dir = os.path.dirname(os.path.abspath(__file__))


@pytest.mark.timeout(360)
def test_hub_build_pull():
    args = set_hub_build_parser().parse_args(
        [os.path.join(cur_dir, 'hub-mwu'), '--pull', '--push', '--test-uses', '--raise-error'])
    HubIO(args).build()

    args = set_hub_pushpull_parser().parse_args(['jinahub/pod.dummy_mwu_encoder'])
    HubIO(args).pull()

    args = set_hub_pushpull_parser().parse_args(['jinahub/pod.dummy_mwu_encoder:0.0.6'])
    HubIO(args).pull()


@pytest.mark.timeout(360)
def test_hub_build_uses():
    args = set_hub_build_parser().parse_args(
        [os.path.join(cur_dir, 'hub-mwu'), '--pull', '--test-uses', '--raise-error'])
    HubIO(args).build()
    # build again it shall not fail
    HubIO(args).build()

    args = set_hub_build_parser().parse_args(
        [os.path.join(cur_dir, 'hub-mwu'), '--pull', '--test-uses', '--daemon', '--raise-error'])
    HubIO(args).build()
    # build again it shall not fail
    HubIO(args).build()


def test_hub_build_push():
    args = set_hub_build_parser().parse_args([os.path.join(cur_dir, 'hub-mwu'), '--push', '--host-info'])
    summary = HubIO(args).build()

    with open(os.path.join(cur_dir, 'hub-mwu', 'manifest.yml')) as fp:
        manifest = yaml.load(fp)

    assert summary['is_build_success']
    assert manifest['version'] == summary['version']
    assert manifest['description'] == summary['manifest_info']['description']
    assert manifest['author'] == summary['manifest_info']['author']
    assert manifest['kind'] == summary['manifest_info']['kind']
    assert manifest['type'] == summary['manifest_info']['type']
    assert manifest['vendor'] == summary['manifest_info']['vendor']
    assert manifest['keywords'] == summary['manifest_info']['keywords']


def test_hub_build_failures():
    for j in ['bad-dockerfile', 'bad-pythonfile', 'missing-dockerfile', 'missing-manifest']:
        args = set_hub_build_parser().parse_args(
            [os.path.join(cur_dir, 'hub-mwu-bad', j), '--pull'])
        assert not HubIO(args).build()['is_build_success']


def test_hub_build_no_pymodules():
    args = set_hub_build_parser().parse_args(
        [os.path.join(cur_dir, 'hub-mwu-bad', 'fail-to-start'), '--pull'])
    assert HubIO(args).build()['is_build_success']

    args = set_hub_build_parser().parse_args(
<<<<<<< HEAD
        [os.path.join(cur_dir, 'hub-mwu-bad', 'fail-to-start'), '--pull', '--push', '--test-uses'])
    assert not HubIO(args).build()['is_build_success']

def test_hub_slack_notif():
    args = set_hub_build_parser().parse_args([os.path.join(cur_dir, 'hub-mwu'), '--pull'])
    HubIO(args).build()

test_hub_slack_notif()
=======
        [os.path.join(cur_dir, 'hub-mwu-bad', 'fail-to-start'), '--pull', '--test-uses'])
    assert not HubIO(args).build()['is_build_success']
>>>>>>> 0ed710cc
<|MERGE_RESOLUTION|>--- conflicted
+++ resolved
@@ -67,16 +67,11 @@
     assert HubIO(args).build()['is_build_success']
 
     args = set_hub_build_parser().parse_args(
-<<<<<<< HEAD
-        [os.path.join(cur_dir, 'hub-mwu-bad', 'fail-to-start'), '--pull', '--push', '--test-uses'])
+        [os.path.join(cur_dir, 'hub-mwu-bad', 'fail-to-start'), '--pull', '--test-uses'])
     assert not HubIO(args).build()['is_build_success']
 
 def test_hub_slack_notif():
     args = set_hub_build_parser().parse_args([os.path.join(cur_dir, 'hub-mwu'), '--pull'])
     HubIO(args).build()
 
-test_hub_slack_notif()
-=======
-        [os.path.join(cur_dir, 'hub-mwu-bad', 'fail-to-start'), '--pull', '--test-uses'])
-    assert not HubIO(args).build()['is_build_success']
->>>>>>> 0ed710cc
+test_hub_slack_notif()