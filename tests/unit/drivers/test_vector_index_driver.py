--- conflicted
+++ resolved
@@ -24,16 +24,8 @@
         self.embedding_cls_type = embedding_cls_type
 
     def add(self, keys, vectors, *args, **kwargs):
-<<<<<<< HEAD
-        print(f' embedding_cls {self.embedding_cls_type} vs vectors {type(vectors)}')
         if self.embedding_cls_type in ['dense', 'torch', 'tf']:
             for key, value in zip(keys, vectors):
-                if self.embedding_cls_type == 'torch':
-                    print(f' value {value}')
-=======
-        if self.embedding_cls_type in ['dense', 'torch', 'tf']:
-            for key, value in zip(keys, vectors):
->>>>>>> cf79c4f0
                 self.docs[key] = value
         elif self.embedding_cls_type.startswith('scipy'):
             for i, key in enumerate(keys):
@@ -90,10 +82,6 @@
 @pytest.fixture(scope='function')
 def documents_factory():
     def documents(embedding_cls_type, text_prefix='', num_docs=5):
-<<<<<<< HEAD
-        print(f' HEY JOAN {embedding_cls_type}')
-=======
->>>>>>> cf79c4f0
         docs = []
         for idx in range(num_docs):
             with Document(text=f'{text_prefix}{idx}') as d:
@@ -155,12 +143,6 @@
     elif embedding_cls_type.startswith('scipy'):
         np.testing.assert_equal(obtained.todense(), expected.embedding.todense())
     elif embedding_cls_type == 'torch':
-<<<<<<< HEAD
-        print(f'expected {expected.embedding.todense()}')
-        print(f'obtained {obtained.to_dense()}')
-        np.testing.assert_array_equal(
-            expected.embedding.todense(), obtained.to_dense().numpy()
-=======
         from jina.types.ndarray.sparse.pytorch import SparseNdArray
 
         np.testing.assert_array_equal(
@@ -168,7 +150,6 @@
             .to_dense()
             .numpy(),
             obtained.to_dense().numpy(),
->>>>>>> cf79c4f0
         )
 
 
