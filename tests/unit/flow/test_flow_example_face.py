import os

from jina.enums import SocketType
from jina.flow import Flow
from tests import JinaTestCase

cur_dir = os.path.dirname(os.path.abspath(__file__))


class FlowFacesExamplesTestCase(JinaTestCase):

    def test_index(self):
        f = Flow.load_config(os.path.join(cur_dir, '../yaml/examples/faces/flow-index.yml'))
        with f:
            node = f._pod_nodes['gateway']
            assert node.head_args.socket_in == SocketType.PULL_CONNECT
            assert node.tail_args.socket_out == SocketType.PUSH_CONNECT

            node = f._pod_nodes['loader']
            assert node.head_args.socket_in == SocketType.PULL_BIND
            assert node.head_args.socket_out == SocketType.ROUTER_BIND
            for arg in node.peas_args['peas']:
                assert arg.socket_in == SocketType.DEALER_CONNECT
                assert arg.socket_out == SocketType.PUSH_CONNECT
            assert node.tail_args.socket_in == SocketType.PULL_BIND
            assert node.tail_args.socket_out == SocketType.PUB_BIND

            node = f._pod_nodes['flipper']
            assert node.head_args.socket_in == SocketType.SUB_CONNECT
            assert node.head_args.socket_out == SocketType.ROUTER_BIND
            for arg in node.peas_args['peas']:
                assert arg.socket_in == SocketType.DEALER_CONNECT
                assert arg.socket_out == SocketType.PUSH_CONNECT
            assert node.tail_args.socket_in == SocketType.PULL_BIND
            assert node.tail_args.socket_out == SocketType.PUSH_CONNECT

            node = f._pod_nodes['normalizer']
            assert node.head_args.socket_in == SocketType.PULL_BIND
            assert node.head_args.socket_out == SocketType.ROUTER_BIND
            for arg in node.peas_args['peas']:
                assert arg.socket_in == SocketType.DEALER_CONNECT
                assert arg.socket_out == SocketType.PUSH_CONNECT
            assert node.tail_args.socket_in == SocketType.PULL_BIND
            assert node.tail_args.socket_out == SocketType.PUSH_CONNECT

            node = f._pod_nodes['encoder']
            assert node.head_args.socket_in == SocketType.PULL_BIND
            assert node.head_args.socket_out == SocketType.ROUTER_BIND
            for arg in node.peas_args['peas']:
                assert arg.socket_in == SocketType.DEALER_CONNECT
                assert arg.socket_out == SocketType.PUSH_CONNECT
            assert node.tail_args.socket_in == SocketType.PULL_BIND
            assert node.tail_args.socket_out == SocketType.PUSH_CONNECT

            node = f._pod_nodes['chunk_indexer']
            assert node.head_args.socket_in == SocketType.PULL_BIND
            assert node.head_args.socket_out == SocketType.PUSH_CONNECT
            assert node.peas_args['peas'][0].socket_in == node.head_args.socket_in
            assert node.peas_args['peas'][0].socket_out == node.head_args.socket_out
            assert node.tail_args.socket_in == SocketType.PULL_BIND
            assert node.tail_args.socket_out == SocketType.PUSH_CONNECT

            node = f._pod_nodes['doc_indexer']
            assert node.head_args.socket_in == SocketType.SUB_CONNECT
            assert node.head_args.socket_out == SocketType.PUSH_CONNECT
            assert node.peas_args['peas'][0].socket_in == node.head_args.socket_in
            assert node.peas_args['peas'][0].socket_out == node.head_args.socket_out
            assert node.tail_args.socket_in == SocketType.SUB_CONNECT
            assert node.tail_args.socket_out == SocketType.PUSH_CONNECT

            node = f._pod_nodes['join_all']
            assert node.head_args.socket_in == SocketType.PULL_BIND
            assert node.head_args.socket_out == SocketType.PUSH_BIND
            assert node.peas_args['peas'][0].socket_in == node.head_args.socket_in
            assert node.peas_args['peas'][0].socket_out == node.head_args.socket_out
            assert node.tail_args.socket_in == SocketType.PULL_BIND
            assert node.tail_args.socket_out == SocketType.PUSH_BIND
            f.dry_run()

    def test_query(self):
        f = Flow.load_config(os.path.join(cur_dir, '../yaml/examples/faces/flow-query.yml'))
        with f:
            node = f._pod_nodes['gateway']
            assert node.head_args.socket_in == SocketType.PULL_CONNECT
            assert node.tail_args.socket_out == SocketType.PUSH_CONNECT

            node = f._pod_nodes['loader']
            assert node.head_args.socket_in == SocketType.PULL_BIND
            assert node.head_args.socket_out == SocketType.ROUTER_BIND
            for arg in node.peas_args['peas']:
                assert arg.socket_in == SocketType.DEALER_CONNECT
                assert arg.socket_out == SocketType.PUSH_CONNECT
            assert node.tail_args.socket_in == SocketType.PULL_BIND
            assert node.tail_args.socket_out == SocketType.PUSH_CONNECT

            node = f._pod_nodes['flipper']
            assert node.head_args.socket_in == SocketType.PULL_BIND
            assert node.head_args.socket_out == SocketType.ROUTER_BIND
            for arg in node.peas_args['peas']:
                assert arg.socket_in == SocketType.DEALER_CONNECT
                assert arg.socket_out == SocketType.PUSH_CONNECT
            assert node.tail_args.socket_in == SocketType.PULL_BIND
            assert node.tail_args.socket_out == SocketType.PUSH_CONNECT

            node = f._pod_nodes['normalizer']
            assert node.head_args.socket_in == SocketType.PULL_BIND
            assert node.head_args.socket_out == SocketType.ROUTER_BIND
            for arg in node.peas_args['peas']:
                assert arg.socket_in == SocketType.DEALER_CONNECT
                assert arg.socket_out == SocketType.PUSH_CONNECT
            assert node.tail_args.socket_in == SocketType.PULL_BIND
            assert node.tail_args.socket_out == SocketType.PUSH_CONNECT

            node = f._pod_nodes['encoder']
            assert node.head_args.socket_in == SocketType.PULL_BIND
            assert node.head_args.socket_out == SocketType.ROUTER_BIND
            for arg in node.peas_args['peas']:
                assert arg.socket_in == SocketType.DEALER_CONNECT
                assert arg.socket_out == SocketType.PUSH_CONNECT
            assert node.tail_args.socket_in == SocketType.PULL_BIND
            assert node.tail_args.socket_out == SocketType.PUSH_CONNECT

            node = f._pod_nodes['chunk_indexer']
            assert node.head_args.socket_in == SocketType.PULL_BIND
            assert node.head_args.socket_out == SocketType.PUSH_CONNECT
            assert node.peas_args['peas'][0].socket_in == node.head_args.socket_in
            assert node.peas_args['peas'][0].socket_out == node.head_args.socket_out
            assert node.tail_args.socket_in == SocketType.PULL_BIND
            assert node.tail_args.socket_out == SocketType.PUSH_CONNECT

            node = f._pod_nodes['ranker']
            assert node.head_args.socket_in == SocketType.PULL_BIND
            assert node.head_args.socket_out == SocketType.PUSH_CONNECT
            assert node.peas_args['peas'][0].socket_in == node.head_args.socket_in
            assert node.peas_args['peas'][0].socket_out == node.head_args.socket_out
            assert node.tail_args.socket_in == SocketType.PULL_BIND
            assert node.tail_args.socket_out == SocketType.PUSH_CONNECT

            node = f._pod_nodes['doc_indexer']
<<<<<<< HEAD
            self.assertEqual(node.head_args.socket_in, SocketType.PULL_BIND)
            self.assertEqual(node.head_args.socket_out, SocketType.PUSH_BIND)
            self.assertEqual(node.peas_args['peas'][0].socket_in,
                             node.head_args.socket_in)
            self.assertEqual(node.peas_args['peas'][0].socket_out,
                             node.head_args.socket_out)
            self.assertEqual(node.tail_args.socket_in, SocketType.PULL_BIND)
            self.assertEqual(node.tail_args.socket_out, SocketType.PUSH_BIND)
            f.dry_run()
=======
            assert node.head_args.socket_in == SocketType.PULL_BIND
            assert node.head_args.socket_out == SocketType.PUSH_BIND
            assert node.peas_args['peas'][0].socket_in == node.head_args.socket_in
            assert node.peas_args['peas'][0].socket_out == node.head_args.socket_out
            assert node.tail_args.socket_in == SocketType.PULL_BIND
            assert node.tail_args.socket_out == SocketType.PUSH_BIND
            f.dry_run()


if __name__ == '__main__':
    unittest.main()
>>>>>>> 9cabed9b
<|MERGE_RESOLUTION|>--- conflicted
+++ resolved
@@ -137,26 +137,10 @@
             assert node.tail_args.socket_out == SocketType.PUSH_CONNECT
 
             node = f._pod_nodes['doc_indexer']
-<<<<<<< HEAD
-            self.assertEqual(node.head_args.socket_in, SocketType.PULL_BIND)
-            self.assertEqual(node.head_args.socket_out, SocketType.PUSH_BIND)
-            self.assertEqual(node.peas_args['peas'][0].socket_in,
-                             node.head_args.socket_in)
-            self.assertEqual(node.peas_args['peas'][0].socket_out,
-                             node.head_args.socket_out)
-            self.assertEqual(node.tail_args.socket_in, SocketType.PULL_BIND)
-            self.assertEqual(node.tail_args.socket_out, SocketType.PUSH_BIND)
-            f.dry_run()
-=======
             assert node.head_args.socket_in == SocketType.PULL_BIND
             assert node.head_args.socket_out == SocketType.PUSH_BIND
             assert node.peas_args['peas'][0].socket_in == node.head_args.socket_in
             assert node.peas_args['peas'][0].socket_out == node.head_args.socket_out
             assert node.tail_args.socket_in == SocketType.PULL_BIND
             assert node.tail_args.socket_out == SocketType.PUSH_BIND
-            f.dry_run()
-
-
-if __name__ == '__main__':
-    unittest.main()
->>>>>>> 9cabed9b
+            f.dry_run()